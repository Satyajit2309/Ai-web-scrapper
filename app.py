--- conflicted
+++ resolved
@@ -444,9 +444,6 @@
     print(f"[*] Verification enabled: All results will be verified")
     
     try:
-<<<<<<< HEAD
-        # Use the updated search function with verification
-=======
         data = request.get_json()
         query = data.get('query', '').strip()
         
@@ -461,7 +458,6 @@
         print(f"{'='*60}")
         
         # Use the fixed search function with Gemini grounding
->>>>>>> 74e76d3e
         result = search_vulnerabilities_with_ai(query)
         
         # Add verification statistics
